use ordhook::chainhook_sdk::indexer::IndexerConfig;
use ordhook::chainhook_sdk::observer::DEFAULT_INGESTION_PORT;
use ordhook::chainhook_sdk::types::{
    BitcoinBlockSignaling, BitcoinNetwork, StacksNetwork, StacksNodeConfig,
};
use ordhook::config::{
    Config, LogConfig, PredicatesApi, PredicatesApiConfig, ResourcesConfig, SnapshotConfig,
    StorageConfig, DEFAULT_BITCOIND_RPC_THREADS, DEFAULT_BITCOIND_RPC_TIMEOUT,
    DEFAULT_CONTROL_PORT, DEFAULT_MEMORY_AVAILABLE, DEFAULT_ULIMIT,
};
use std::fs::File;
use std::io::{BufReader, Read};

#[derive(Deserialize, Debug, Clone)]
pub struct ConfigFile {
    pub storage: StorageConfigFile,
    pub http_api: Option<PredicatesApiConfigFile>,
    pub resources: ResourcesConfigFile,
    pub network: NetworkConfigFile,
    pub logs: Option<LogConfigFile>,
<<<<<<< HEAD
    pub snapthot: Option<SnapshotConfigFile>,
=======
    pub snapshot: Option<SnapshotConfigFile>,
>>>>>>> da054550
}

impl ConfigFile {
    pub fn from_file_path(file_path: &str) -> Result<Config, String> {
        let file = File::open(file_path)
            .map_err(|e| format!("unable to read file {}\n{:?}", file_path, e))?;
        let mut file_reader = BufReader::new(file);
        let mut file_buffer = vec![];
        file_reader
            .read_to_end(&mut file_buffer)
            .map_err(|e| format!("unable to read file {}\n{:?}", file_path, e))?;

        let config_file: ConfigFile = match toml::from_slice(&file_buffer) {
            Ok(s) => s,
            Err(e) => {
                return Err(format!("Config file malformatted {}", e));
            }
        };
        ConfigFile::from_config_file(config_file)
    }

    pub fn from_config_file(config_file: ConfigFile) -> Result<Config, String> {
        let (stacks_network, bitcoin_network) = match config_file.network.mode.as_str() {
            "devnet" => (StacksNetwork::Devnet, BitcoinNetwork::Regtest),
            "testnet" => (StacksNetwork::Testnet, BitcoinNetwork::Testnet),
            "mainnet" => (StacksNetwork::Mainnet, BitcoinNetwork::Mainnet),
            "signet" => (StacksNetwork::Testnet, BitcoinNetwork::Signet),
            _ => return Err("network.mode not supported".to_string()),
        };

<<<<<<< HEAD
        let snapshot = match config_file.snapthot {
=======
        let snapshot = match config_file.snapshot {
>>>>>>> da054550
            Some(bootstrap) => match bootstrap.download_url {
                Some(ref url) => SnapshotConfig::Download(url.to_string()),
                None => SnapshotConfig::Build,
            },
            None => SnapshotConfig::Build,
        };

        let config = Config {
            storage: StorageConfig {
                working_dir: config_file.storage.working_dir.unwrap_or("ordhook".into()),
            },
            http_api: match config_file.http_api {
                None => PredicatesApi::Off,
                Some(http_api) => match http_api.disabled {
                    Some(false) => PredicatesApi::Off,
                    _ => PredicatesApi::On(PredicatesApiConfig {
                        http_port: http_api.http_port.unwrap_or(DEFAULT_CONTROL_PORT),
                        display_logs: http_api.display_logs.unwrap_or(true),
                    }),
                },
            },
            snapshot,
            resources: ResourcesConfig {
                ulimit: config_file.resources.ulimit.unwrap_or(DEFAULT_ULIMIT),
                cpu_core_available: config_file
                    .resources
                    .cpu_core_available
                    .unwrap_or(num_cpus::get()),
                memory_available: config_file
                    .resources
                    .memory_available
                    .unwrap_or(DEFAULT_MEMORY_AVAILABLE),
                bitcoind_rpc_threads: config_file
                    .resources
                    .bitcoind_rpc_threads
                    .unwrap_or(DEFAULT_BITCOIND_RPC_THREADS),
                bitcoind_rpc_timeout: config_file
                    .resources
                    .bitcoind_rpc_timeout
                    .unwrap_or(DEFAULT_BITCOIND_RPC_TIMEOUT),
                expected_observers_count: config_file
                    .resources
                    .expected_observers_count
                    .unwrap_or(1),
            },
            network: IndexerConfig {
                bitcoind_rpc_url: config_file.network.bitcoind_rpc_url.to_string(),
                bitcoind_rpc_username: config_file.network.bitcoind_rpc_username.to_string(),
                bitcoind_rpc_password: config_file.network.bitcoind_rpc_password.to_string(),
                bitcoin_block_signaling: match config_file.network.bitcoind_zmq_url {
                    Some(ref zmq_url) => BitcoinBlockSignaling::ZeroMQ(zmq_url.clone()),
                    None => BitcoinBlockSignaling::Stacks(StacksNodeConfig::default_localhost(
                        config_file
                            .network
                            .stacks_events_ingestion_port
                            .unwrap_or(DEFAULT_INGESTION_PORT),
                    )),
                },
                stacks_network,
                bitcoin_network,
            },
            logs: LogConfig {
                ordinals_internals: config_file
                    .logs
                    .as_ref()
                    .and_then(|l| l.ordinals_internals)
                    .unwrap_or(true),
                chainhook_internals: config_file
                    .logs
                    .as_ref()
                    .and_then(|l| l.chainhook_internals)
                    .unwrap_or(true),
            },
        };
        Ok(config)
    }

    pub fn default(
        devnet: bool,
        testnet: bool,
        mainnet: bool,
        config_path: &Option<String>,
    ) -> Result<Config, String> {
        let config = match (devnet, testnet, mainnet, config_path) {
            (true, false, false, _) => Config::devnet_default(),
            (false, true, false, _) => Config::testnet_default(),
            (false, false, true, _) => Config::mainnet_default(),
            (false, false, false, Some(config_path)) => ConfigFile::from_file_path(config_path)?,
            _ => Err("Invalid combination of arguments".to_string())?,
        };
        Ok(config)
    }
}

#[derive(Deserialize, Debug, Clone)]
pub struct LogConfigFile {
    pub ordinals_internals: Option<bool>,
    pub chainhook_internals: Option<bool>,
}

#[derive(Deserialize, Debug, Clone)]
pub struct StorageConfigFile {
    pub working_dir: Option<String>,
}

#[derive(Deserialize, Debug, Clone)]
pub struct PredicatesApiConfigFile {
    pub http_port: Option<u16>,
    pub database_uri: Option<String>,
    pub display_logs: Option<bool>,
    pub disabled: Option<bool>,
}

#[derive(Deserialize, Debug, Clone)]
pub struct SnapshotConfigFile {
    pub download_url: Option<String>,
}

#[derive(Deserialize, Debug, Clone)]
pub struct ResourcesConfigFile {
    pub ulimit: Option<usize>,
    pub cpu_core_available: Option<usize>,
    pub memory_available: Option<usize>,
    pub bitcoind_rpc_threads: Option<usize>,
    pub bitcoind_rpc_timeout: Option<u32>,
    pub expected_observers_count: Option<usize>,
}

#[derive(Deserialize, Debug, Clone)]
pub struct NetworkConfigFile {
    pub mode: String,
    pub bitcoind_rpc_url: String,
    pub bitcoind_rpc_username: String,
    pub bitcoind_rpc_password: String,
    pub bitcoind_zmq_url: Option<String>,
    pub stacks_node_rpc_url: Option<String>,
    pub stacks_events_ingestion_port: Option<u16>,
}<|MERGE_RESOLUTION|>--- conflicted
+++ resolved
@@ -18,11 +18,7 @@
     pub resources: ResourcesConfigFile,
     pub network: NetworkConfigFile,
     pub logs: Option<LogConfigFile>,
-<<<<<<< HEAD
     pub snapthot: Option<SnapshotConfigFile>,
-=======
-    pub snapshot: Option<SnapshotConfigFile>,
->>>>>>> da054550
 }
 
 impl ConfigFile {
@@ -53,11 +49,7 @@
             _ => return Err("network.mode not supported".to_string()),
         };
 
-<<<<<<< HEAD
-        let snapshot = match config_file.snapthot {
-=======
         let snapshot = match config_file.snapshot {
->>>>>>> da054550
             Some(bootstrap) => match bootstrap.download_url {
                 Some(ref url) => SnapshotConfig::Download(url.to_string()),
                 None => SnapshotConfig::Build,
